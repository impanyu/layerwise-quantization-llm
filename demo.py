from models.opt import OPTAPForCausalLM
from transformers import AutoModelForCausalLM, AutoTokenizer, AutoConfig

if __name__ == '__main__':
    o_model_path = 'facebook/opt-1.3b'
<<<<<<< HEAD
    q_model_path = 'cache/models/opt-1.3b.pt'
    supported_bits = [3, 4]
=======
    q_model_path = './cache/packed/(opt-1.3b)-w8_orig3-c4_s100_blk512'
    supported_bits = [3, 4, 5, 6, 7, 8]
>>>>>>> 935e477b

    tokenizer = AutoTokenizer.from_pretrained(o_model_path)
    config = AutoConfig.from_pretrained(o_model_path, trust_remote_code=True)
    # model = AutoModelForCausalLM.from_pretrained(o_model_path)
    model = OPTAPForCausalLM.from_quantized(q_model_path, o_model_path, config.max_position_embeddings, supported_bits=supported_bits)
    # TODO : Why the model is already in GPU?
    model = model.eval().cuda()

    input_context = "I'm cat person, "
    input_ids = tokenizer.encode(input_context, return_tensors="pt")
    output = model.generate(input_ids.cuda(), max_length=256)
    output_text = tokenizer.decode(output[0], skip_special_tokens=True)
    print(output_text)<|MERGE_RESOLUTION|>--- conflicted
+++ resolved
@@ -3,13 +3,8 @@
 
 if __name__ == '__main__':
     o_model_path = 'facebook/opt-1.3b'
-<<<<<<< HEAD
-    q_model_path = 'cache/models/opt-1.3b.pt'
+    q_model_path = './cache/packed/(opt-1.3b)-w8_orig3-c4_s100_blk512'
     supported_bits = [3, 4]
-=======
-    q_model_path = './cache/packed/(opt-1.3b)-w8_orig3-c4_s100_blk512'
-    supported_bits = [3, 4, 5, 6, 7, 8]
->>>>>>> 935e477b
 
     tokenizer = AutoTokenizer.from_pretrained(o_model_path)
     config = AutoConfig.from_pretrained(o_model_path, trust_remote_code=True)
@@ -18,7 +13,7 @@
     # TODO : Why the model is already in GPU?
     model = model.eval().cuda()
 
-    input_context = "I'm cat person, "
+    input_context = "Yellow cat"
     input_ids = tokenizer.encode(input_context, return_tensors="pt")
     output = model.generate(input_ids.cuda(), max_length=256)
     output_text = tokenizer.decode(output[0], skip_special_tokens=True)
